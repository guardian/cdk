--- conflicted
+++ resolved
@@ -22,12 +22,8 @@
   },
   "devDependencies": {
     "@guardian/eslint-config-typescript": "^0.5.0",
-<<<<<<< HEAD
     "@types/aws-lambda": "^8.10.72",
-    "@types/jest": "^26.0.21",
-=======
     "@types/jest": "^26.0.22",
->>>>>>> 1e78c1d5
     "@types/node": "14.14.37",
     "@typescript-eslint/eslint-plugin": "^4.19.0",
     "@typescript-eslint/parser": "^4.19.0",
@@ -64,12 +60,8 @@
     "@aws-cdk/aws-rds": "1.94.1",
     "@aws-cdk/aws-s3": "1.94.1",
     "@aws-cdk/core": "1.94.1",
-<<<<<<< HEAD
     "aws-sdk": "^2.868.0",
-    "read-pkg-up": "^7.0.1"
-=======
     "read-pkg-up": "^8.0.0"
->>>>>>> 1e78c1d5
   },
   "config": {
     "commitizen": {
