{
  "name": "@guardian/cdk",
  "version": "0.10.0",
  "main": "lib/index.js",
  "types": "lib/index.d.ts",
  "scripts": {
    "build": "tsc",
    "lint": "eslint src test --ext .ts",
    "format": "prettier --write \"(src|test)/**/*.ts\"",
    "watch": "tsc -w",
    "test": "jest --detectOpenHandles --runInBand",
    "test:dev": "jest --detectOpenHandles --runInBand --watch",
    "prepublish": "tsc",
    "release": "np minor --no-yarn --branch main"
  },
  "devDependencies": {
    "@guardian/eslint-config-typescript": "^0.4.2",
    "@types/jest": "^26.0.19",
    "@types/node": "14.14.19",
    "@typescript-eslint/eslint-plugin": "^4.11.1",
<<<<<<< HEAD
    "@typescript-eslint/parser": "^4.11.0",
    "eslint": "^7.17.0",
=======
    "@typescript-eslint/parser": "^4.11.1",
    "eslint": "^7.16.0",
>>>>>>> 222dd26b
    "eslint-config-prettier": "^7.1.0",
    "eslint-plugin-eslint-comments": "^3.2.0",
    "eslint-plugin-import": "^2.22.1",
    "eslint-plugin-prettier": "^3.3.0",
    "jest": "^26.4.2",
    "np": "^7.2.0",
    "prettier": "^2.2.1",
    "ts-jest": "^26.2.0",
    "typescript": "~4.1.3"
  },
  "dependencies": {
    "@aws-cdk/assert": "~1.74.0",
    "@aws-cdk/aws-autoscaling": "~1.74.0",
    "@aws-cdk/aws-ec2": "~1.74.0",
    "@aws-cdk/aws-apigateway": "~1.74.0",
    "@aws-cdk/aws-elasticloadbalancingv2": "~1.74.0",
    "@aws-cdk/aws-events-targets": "~1.74.0",
    "@aws-cdk/aws-iam": "~1.74.0",
    "@aws-cdk/aws-lambda": "~1.74.0",
    "@aws-cdk/aws-rds": "~1.74.0",
    "@aws-cdk/aws-s3": "~1.74.0",
    "@aws-cdk/core": "~1.74.0"
  }
}<|MERGE_RESOLUTION|>--- conflicted
+++ resolved
@@ -18,13 +18,8 @@
     "@types/jest": "^26.0.19",
     "@types/node": "14.14.19",
     "@typescript-eslint/eslint-plugin": "^4.11.1",
-<<<<<<< HEAD
-    "@typescript-eslint/parser": "^4.11.0",
+    "@typescript-eslint/parser": "^4.11.1",
     "eslint": "^7.17.0",
-=======
-    "@typescript-eslint/parser": "^4.11.1",
-    "eslint": "^7.16.0",
->>>>>>> 222dd26b
     "eslint-config-prettier": "^7.1.0",
     "eslint-plugin-eslint-comments": "^3.2.0",
     "eslint-plugin-import": "^2.22.1",
