import { HealthCheck } from "@aws-cdk/aws-autoscaling";
import { ApplicationProtocol, ListenerAction } from "@aws-cdk/aws-elasticloadbalancingv2";
import { Duration } from "@aws-cdk/core";
<<<<<<< HEAD
import type { GuCertificateProps } from "../constructs/acm";
import { GuCertificate } from "../constructs/acm";
=======
import type { GuUserDataProps } from "../constructs/autoscaling";
>>>>>>> ef9f9aca
import { GuAutoScalingGroup, GuUserData } from "../constructs/autoscaling";
import type { GuStack } from "../constructs/core";
import { AppIdentity } from "../constructs/core/identity";
import { GuVpc, SubnetType } from "../constructs/ec2";
import { GuGetPrivateConfigPolicy, GuInstanceRole } from "../constructs/iam";
import {
  GuApplicationListener,
  GuApplicationLoadBalancer,
  GuApplicationTargetGroup,
} from "../constructs/loadbalancing";

interface GuEc2AppProps extends AppIdentity {
  userData: GuUserDataProps | string;
  publicFacing: boolean; // could also name it `internetFacing` to match GuApplicationLoadBalancer
  applicationPort: number;
  certificateProps: GuCertificateProps;
}

interface GuMaybePortProps extends Omit<GuEc2AppProps, "applicationPort"> {
  applicationPort?: number;
}

export enum GuApplicationPorts {
  Node = 3000,
  Play = 9000,
}

/*
This pattern is under development. Please don't attempt to use it yet.
 */
export class GuEc2App {
  constructor(scope: GuStack, props: GuEc2AppProps) {
    AppIdentity.taggedConstruct(props, scope);

    const { app } = props;
    const vpc = GuVpc.fromIdParameter(scope, AppIdentity.suffixText(props, "VPC"), { app });
    const privateSubnets = GuVpc.subnetsfromParameter(scope, { type: SubnetType.PRIVATE, app });

    const certificate = new GuCertificate(scope, {
      app,
      ...props.certificateProps,
    });

<<<<<<< HEAD
=======
    const certificate = Certificate.fromCertificateArn(
      scope,
      AppIdentity.suffixText(props, "Certificate"),
      certificateArn.valueAsString
    );

    const maybePrivateConfigPolicy =
      typeof props.userData !== "string" && props.userData.configuration
        ? [new GuGetPrivateConfigPolicy(scope, "GetPrivateConfigFromS3Policy", props.userData.configuration)]
        : [];

>>>>>>> ef9f9aca
    const asg = new GuAutoScalingGroup(scope, "AutoScalingGroup", {
      app,
      vpc,
      stageDependentProps: {
        CODE: { minimumInstances: 1 },
        PROD: { minimumInstances: 3 },
      },
      role: new GuInstanceRole(scope, { app: props.app, additionalPolicies: maybePrivateConfigPolicy }),
      healthCheck: HealthCheck.elb({ grace: Duration.minutes(2) }), // should this be defaulted at pattern or construct level?
      userData:
        typeof props.userData !== "string"
          ? new GuUserData(scope, { app, ...props.userData }).userData
          : props.userData,
      vpcSubnets: { subnets: privateSubnets },
    });

    const loadBalancer = new GuApplicationLoadBalancer(scope, "LoadBalancer", {
      app,
      vpc,
      vpcSubnets: {
        subnets: props.publicFacing ? GuVpc.subnetsfromParameter(scope, { type: SubnetType.PUBLIC }) : privateSubnets,
      },
    });

    const targetGroup = new GuApplicationTargetGroup(scope, "TargetGroup", {
      app,
      vpc,
      protocol: ApplicationProtocol.HTTP,
      targets: [asg],
      port: props.applicationPort,
    });

    new GuApplicationListener(scope, "Listener", {
      app,
      loadBalancer: loadBalancer,
      defaultAction: ListenerAction.forward([targetGroup]),
      certificates: [certificate],
    });
  }
}

/*
This pattern is under development. Please don't attempt to use it yet.
 */
export class GuPlayApp extends GuEc2App {
  constructor(scope: GuStack, props: GuMaybePortProps) {
    super(scope, { ...props, applicationPort: GuApplicationPorts.Play });
  }
}

/*
This pattern is under development. Please don't attempt to use it yet.
 */
export class GuNodeApp extends GuEc2App {
  constructor(scope: GuStack, props: GuMaybePortProps) {
    super(scope, { ...props, applicationPort: GuApplicationPorts.Node });
  }
}<|MERGE_RESOLUTION|>--- conflicted
+++ resolved
@@ -1,12 +1,9 @@
 import { HealthCheck } from "@aws-cdk/aws-autoscaling";
 import { ApplicationProtocol, ListenerAction } from "@aws-cdk/aws-elasticloadbalancingv2";
 import { Duration } from "@aws-cdk/core";
-<<<<<<< HEAD
 import type { GuCertificateProps } from "../constructs/acm";
 import { GuCertificate } from "../constructs/acm";
-=======
 import type { GuUserDataProps } from "../constructs/autoscaling";
->>>>>>> ef9f9aca
 import { GuAutoScalingGroup, GuUserData } from "../constructs/autoscaling";
 import type { GuStack } from "../constructs/core";
 import { AppIdentity } from "../constructs/core/identity";
@@ -50,8 +47,6 @@
       ...props.certificateProps,
     });
 
-<<<<<<< HEAD
-=======
     const certificate = Certificate.fromCertificateArn(
       scope,
       AppIdentity.suffixText(props, "Certificate"),
@@ -63,7 +58,6 @@
         ? [new GuGetPrivateConfigPolicy(scope, "GetPrivateConfigFromS3Policy", props.userData.configuration)]
         : [];
 
->>>>>>> ef9f9aca
     const asg = new GuAutoScalingGroup(scope, "AutoScalingGroup", {
       app,
       vpc,
