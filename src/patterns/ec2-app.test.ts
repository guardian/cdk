--- conflicted
+++ resolved
@@ -36,20 +36,17 @@
       applicationPort: GuApplicationPorts.Node,
       app: app,
       publicFacing: false,
-<<<<<<< HEAD
-      certificateProps: {
-        [Stage.CODE]: {
-          domainName: "code-guardian.com",
-          hostedZoneId: "id123",
-        },
-        [Stage.PROD]: {
-          domainName: "prod-guardian.com",
-          hostedZoneId: "id124",
-        },
-      },
-=======
-      monitoringConfiguration: { noMonitoring: true },
->>>>>>> e98401b0
+      certificateProps: {
+        [Stage.CODE]: {
+          domainName: "code-guardian.com",
+          hostedZoneId: "id123",
+        },
+        [Stage.PROD]: {
+          domainName: "prod-guardian.com",
+          hostedZoneId: "id124",
+        },
+      },
+      monitoringConfiguration: { noMonitoring: true },
       userData: {
         distributable: {
           bucket: GuDistributionBucketParameter.getInstance(stack),
@@ -108,6 +105,16 @@
       applicationPort: GuApplicationPorts.Node,
       app: app,
       publicFacing: false,
+      certificateProps: {
+        [Stage.CODE]: {
+          domainName: "code-guardian.com",
+          hostedZoneId: "id123",
+        },
+        [Stage.PROD]: {
+          domainName: "prod-guardian.com",
+          hostedZoneId: "id124",
+        },
+      },
       monitoringConfiguration: {
         tolerated5xxPercentage: 5,
         snsTopicName: "test-topic",
