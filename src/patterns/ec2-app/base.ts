--- conflicted
+++ resolved
@@ -23,6 +23,7 @@
 import {AppAccess} from "../../types";
 import type {AmigoProps} from "../../types/amigo";
 import {GuLoadBalancingComponents, GuLoadBalancingComponentsProps} from "../load-balancer/load-balancer";
+import {ApplicationProtocol} from "aws-cdk-lib/aws-elasticloadbalancingv2";
 
 export interface AccessLoggingProps {
   /**
@@ -196,11 +197,7 @@
     if (applicationLogging.enabled && roleConfiguration.withoutLogShipping) {
       throw new Error(
         "Application logging has been enabled (via the `applicationLogging` prop) but your `roleConfiguration` sets " +
-<<<<<<< HEAD
-        "`withoutLogShipping` to true. Please turn off application logging or remove `withoutLogShipping`"
-=======
           "`withoutLogShipping` to true. Please turn off application logging or remove `withoutLogShipping`",
->>>>>>> d4380f4a
       );
     }
 
@@ -248,223 +245,7 @@
       );
     }
 
-<<<<<<< HEAD
-    const loadBalancer = new GuLoadBalancingComponents(scope, {...props, target: autoScalingGroup})
-=======
-    const loadBalancer = new GuApplicationLoadBalancer(scope, "LoadBalancer", {
-      app,
-      vpc,
-      // Setting internetFacing to true does not necessarily allow public access to the load balancer itself. That is handled by the listener's `open` prop.
-      internetFacing: access.scope !== AccessScope.INTERNAL,
-      vpcSubnets: {
-        subnets: access.scope === AccessScope.INTERNAL ? privateSubnets : publicSubnets,
-      },
-    });
-
-    if (accessLogging.enabled) {
-      const accessLoggingBucket = new GuStringParameter(scope, "AccessLoggingBucket", {
-        description: NAMED_SSM_PARAMETER_PATHS.AccessLoggingBucket.description,
-        default: NAMED_SSM_PARAMETER_PATHS.AccessLoggingBucket.path,
-        fromSSM: true,
-      });
-
-      loadBalancer.logAccessLogs(
-        Bucket.fromBucketName(
-          scope,
-          AppIdentity.suffixText(props, "AccessLoggingBucket"),
-          accessLoggingBucket.valueAsString,
-        ),
-        accessLogging.prefix,
-      );
-    }
-
-    const targetGroup = new GuApplicationTargetGroup(scope, "TargetGroup", {
-      app,
-      vpc,
-      protocol: ApplicationProtocol.HTTP,
-      targets: [autoScalingGroup],
-      port: applicationPort,
-      healthCheck: props.healthcheck,
-    });
-
-    const listener = new GuHttpsApplicationListener(scope, "Listener", {
-      app,
-      loadBalancer,
-      certificate,
-      targetGroup,
-      // When open=true, AWS will create a security group which allows all inbound traffic over HTTPS
-      open: access.scope === AccessScope.PUBLIC && typeof certificate !== "undefined",
-    });
-
-    // Since AWS won't create a security group automatically when open=false, we need to add our own
-    if (access.scope !== AccessScope.PUBLIC) {
-      loadBalancer.addSecurityGroup(
-        new GuSecurityGroup(scope, `${access.scope}IngressSecurityGroup`, {
-          app,
-          vpc,
-          description: "Allow restricted ingress from CIDR ranges",
-          allowAllOutbound: false,
-          ingresses: restrictedCidrRanges(access.cidrRanges),
-        }),
-      );
-    }
-
-    if (!monitoringConfiguration.noMonitoring) {
-      const { http5xxAlarm, snsTopicName, unhealthyInstancesAlarm } = monitoringConfiguration;
-
-      if (http5xxAlarm) {
-        new GuAlb5xxPercentageAlarm(scope, {
-          app,
-          loadBalancer,
-          snsTopicName,
-          ...http5xxAlarm,
-        });
-      }
-      if (unhealthyInstancesAlarm) {
-        new GuUnhealthyInstancesAlarm(scope, {
-          app,
-          targetGroup,
-          snsTopicName,
-        });
-      }
-    }
-
-    if (props.googleAuth?.enabled) {
-      const prefix = `/${scope.stage}/${scope.stack}/${app}`;
-
-      const {
-        allowedGroups = ["engineering@guardian.co.uk"],
-        sessionTimeoutInMinutes = 15,
-        credentialsSecretsManagerPath = `${prefix}/google-auth-credentials`,
-      } = props.googleAuth;
-
-      if (sessionTimeoutInMinutes > 60) {
-        throw new Error("googleAuth.sessionTimeoutInMinutes must be <= 60!");
-      }
-
-      if (allowedGroups.length < 1) {
-        throw new Error("googleAuth.allowedGroups cannot be empty!");
-      }
-
-      if (allowedGroups.find((group) => !group.endsWith("@guardian.co.uk"))) {
-        throw new Error("googleAuth.allowedGroups must use the @guardian.co.uk domain.");
-      }
-
-      const deployToolsAccountId = StringParameter.fromStringParameterName(
-        scope,
-        "deploy-tools-account-id-parameter",
-        NAMED_SSM_PARAMETER_PATHS.DeployToolsAccountId.path,
-      );
-
-      // See https://github.com/guardian/cognito-auth-lambdas for the source
-      // code here. ARN format is:
-      // arn:aws:lambda:aws-region:acct-id:function:helloworld.
-      const gatekeeperFunctionArn = `arn:aws:lambda:eu-west-1:${deployToolsAccountId.stringValue}:function:deploy-PROD-gatekeeper-lambda`;
-
-      // Note, handler and filename must match here:
-      // https://github.com/guardian/cognito-auth-lambdas.
-      const authLambda = new GuLambdaFunction(scope, "auth-lambda", {
-        app: app,
-        memorySize: 128,
-        handler: "bootstrap",
-        runtime: Runtime.PROVIDED_AL2,
-        fileName: "deploy/INFRA/cognito-lambda/devx-cognito-lambda-amd64-v2.zip",
-        withoutFilePrefix: true,
-        withoutArtifactUpload: true,
-        bucketNamePath: NAMED_SSM_PARAMETER_PATHS.OrganisationDistributionBucket.path,
-        architecture: Architecture.X86_64,
-        environment: {
-          ALLOWED_GROUPS: allowedGroups.join(","),
-          GATEKEEPER_FUNCTION_ARN: gatekeeperFunctionArn,
-        },
-      });
-
-      authLambda.addToRolePolicy(
-        new PolicyStatement({
-          effect: Effect.ALLOW,
-          actions: ["lambda:InvokeFunction"],
-          resources: [gatekeeperFunctionArn],
-        }),
-      );
-
-      // Cognito user pool. We require both lambdas: pre-sign-up runs the first
-      // time a user attempts to authenticate (before they exist in the User
-      // Pool); pre-auth runs in subsequent authentication flows.
-      const userPool = new UserPool(this, "user-pool", {
-        lambdaTriggers: {
-          preAuthentication: authLambda,
-          preSignUp: authLambda,
-        },
-      });
-
-      // These help ensure domain is deterministic but also unique. Key
-      // assumption is that app/stack/stage combo are unique within Guardian.
-      const domainPrefix = `com-gu-${app.toLowerCase()}-${scope.stage.toLowerCase()}`;
-      const suffix = crypto.createHash("md5").update(domainPrefix).digest("hex");
-
-      const userPoolDomain = userPool.addDomain("domain", {
-        cognitoDomain: {
-          domainPrefix: `${domainPrefix}-${suffix}`,
-        },
-      });
-
-      const clientId = SecretValue.secretsManager(credentialsSecretsManagerPath, { jsonField: "clientId" });
-      const clientSecret = SecretValue.secretsManager(credentialsSecretsManagerPath, { jsonField: "clientSecret" });
-
-      const userPoolIdp = new UserPoolIdentityProviderGoogle(scope, "google-idp", {
-        userPool: userPool,
-        clientId: clientId.toString(),
-        clientSecret: clientSecret.toString(),
-        attributeMapping: {
-          email: ProviderAttribute.GOOGLE_EMAIL,
-          givenName: ProviderAttribute.GOOGLE_GIVEN_NAME,
-          familyName: ProviderAttribute.GOOGLE_FAMILY_NAME,
-          profilePicture: ProviderAttribute.GOOGLE_PICTURE,
-          custom: {
-            name: ProviderAttribute.GOOGLE_NAME,
-          },
-        },
-        scopes: ["openid", "email", "profile"],
-      });
-
-      const userPoolClient = userPool.addClient("alb-client", {
-        supportedIdentityProviders: [UserPoolClientIdentityProvider.GOOGLE],
-        generateSecret: true,
-        oAuth: {
-          callbackUrls: [`https://${props.googleAuth.domain}/oauth2/idpresponse`],
-        },
-
-        // Note: id and access validity token validity cannot be less than one
-        // hour (this is the cognito cookie duration). To quickly invalidate
-        // credentials, disable the user in Cognito. It might be that we want to
-        // parameterise these going forward, but that would require Infosec
-        // discussion.
-        idTokenValidity: Duration.hours(1),
-        accessTokenValidity: Duration.hours(1),
-        refreshTokenValidity: Duration.days(7),
-      });
-
-      userPoolClient.node.addDependency(userPoolIdp);
-
-      listener.addAction("CognitoAuth", {
-        action: new AuthenticateCognitoAction({
-          userPool: userPool,
-          userPoolClient: userPoolClient,
-          userPoolDomain: userPoolDomain,
-          next: ListenerAction.forward([targetGroup]),
-          sessionTimeout: Duration.minutes(sessionTimeoutInMinutes),
-        }),
-      });
-
-      // Need to give the ALB outbound access on 443 for the IdP endpoints.
-      const idpEgressSecurityGroup = new GuHttpsEgressSecurityGroup(scope, "ldp-access", {
-        app,
-        vpc,
-      });
-
-      loadBalancer.addSecurityGroup(idpEgressSecurityGroup);
-    }
->>>>>>> d4380f4a
+    const loadBalancer = new GuLoadBalancingComponents(scope, {...props, target: autoScalingGroup, protocol: ApplicationProtocol.HTTP})
 
     this.vpc = vpc;
     this.certificate = loadBalancer.certificate;
