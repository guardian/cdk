import type { LambdaRestApiProps } from "@aws-cdk/aws-apigateway";
import { LambdaRestApi } from "@aws-cdk/aws-apigateway";
import { Rule, Schedule } from "@aws-cdk/aws-events";
import { LambdaFunction } from "@aws-cdk/aws-events-targets";
import { Code, Function } from "@aws-cdk/aws-lambda";
import type { FunctionProps } from "@aws-cdk/aws-lambda";
import { Bucket } from "@aws-cdk/aws-s3";
import type { Construct } from "@aws-cdk/core";

interface ApiProps extends Omit<LambdaRestApiProps, "handler"> {
  id: string;
}

interface GuFunctionProps extends Omit<FunctionProps, "code"> {
  code: { bucket: string; key: string };
  rules?: Array<{
    schedule: Schedule;
    description?: string;
  }>;
  apis?: ApiProps[];
}

export class GuLambdaFunction extends Function {
  constructor(scope: Construct, id: string, props: GuFunctionProps) {
    const bucket = Bucket.fromBucketName(scope, `${id}-bucket`, props.code.bucket);
    const code = Code.fromBucket(bucket, props.code.key);
    super(scope, id, {
      ...props,
      code,
    });

    props.rules?.forEach((rule, index) => {
      const target = new LambdaFunction(this);
      new Rule(this, `${id}-${rule.schedule.expressionString}-${index}`, {
        schedule: rule.schedule,
        targets: [target],
        ...(rule.description && { description: rule.description }),
        enabled: true,
      });
    });

<<<<<<< HEAD
    props.apis?.forEach((api) => {
      new LambdaRestApi(this, api.id, {
        handler: this,
        ...api,
      });
    });
=======
    bucket.grantRead(this);
>>>>>>> 5875bb0b
  }
}<|MERGE_RESOLUTION|>--- conflicted
+++ resolved
@@ -39,15 +39,13 @@
       });
     });
 
-<<<<<<< HEAD
     props.apis?.forEach((api) => {
       new LambdaRestApi(this, api.id, {
         handler: this,
         ...api,
       });
     });
-=======
+
     bucket.grantRead(this);
->>>>>>> 5875bb0b
   }
 }