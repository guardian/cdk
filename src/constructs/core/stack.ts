import type { App, StackProps } from "@aws-cdk/core";
import { Stack, Tags } from "@aws-cdk/core";
import { TrackingTag } from "../../constants/library-info";
<<<<<<< HEAD
import type { GuStageDependentValue } from "./mappings";
import { GuStageMapping } from "./mappings";
=======
import type { GuParameter } from "./parameters";
>>>>>>> c8f44069
import { GuStageParameter } from "./parameters";

export interface GuStackProps extends StackProps {
  // This limits GuStack to supporting a single app.
  // In the future, support for stacks with multiple apps may be required
  app: string;
  stack: string;
  migratedFromCloudFormation?: boolean;
}

/**
 * GuStack provides the `stack` and `stage` parameters to a template.
 * It also takes the `app` in the constructor.
 *
 * GuStack will add the Stack, Stage and App tags to all resources.
 *
 * GuStack also adds the tag `X-Gu-CDK-Version`.
 * This tag allows us to measure adoption of this library.
 * It's value is the version of guardian/cdk being used, as defined in `package.json`.
 * As a result, the change sets between version numbers will be fairly noisy,
 * as all resources receive a tag update.
 * It is recommended to upgrade the version of @guardian/cdk being used in two steps:
 *   1. Bump the library, apply the tag updates
 *   2. Make any other stack changes
 *
 * Typical usage is to extend GuStack:
 *
 * ```typescript
 * class MyStack extends GuStack {
 *   constructor(scope: App, id: string, props: GuStackProps) {
 *     super(scope, id, props)
 *   }
 *
 *   // add resources here
 * }
 * ```
 */
export class GuStack extends Stack {
  private readonly _stack: string;
  private readonly _app: string;

<<<<<<< HEAD
  private _mappings: undefined | GuStageMapping;
=======
  private params: Map<string, GuParameter>;
>>>>>>> c8f44069

  public readonly migratedFromCloudFormation: boolean;

  get stage(): string {
    return this.getParam(GuStageParameter.defaultId).valueAsString;
  }

  get stack(): string {
    return this._stack;
  }

  get app(): string {
    return this._app;
  }

  // Use lazy initialisation for GuStageMapping so that Mappings block is only created when necessary
  get mappings(): GuStageMapping {
    return this._mappings ?? (this._mappings = new GuStageMapping(this));
  }

  setStageDependentValue(stageDependentValue: GuStageDependentValue): void {
    this.mappings.setValue("CODE", stageDependentValue.variableName, stageDependentValue.codeValue);
    this.mappings.setValue("PROD", stageDependentValue.variableName, stageDependentValue.prodValue);
  }

  getStageDependentValue<T>(key: string): T {
    return (this.mappings.findInMap(this.stage, key) as unknown) as T;
  }

  /**
   * A helper function to add a tag to all resources in a stack.
   *
   * Note: tags will be listed in alphabetical order during synthesis.
   *
   * @param key the tag name
   * @param value the value of the tag
   * @param applyToLaunchedInstances whether or not to apply the tag to instances launched in an ASG.
   * @protected
   */
  protected addTag(key: string, value: string, applyToLaunchedInstances: boolean = true): void {
    // TODO add validation for `key` and `value`
    //  see https://docs.aws.amazon.com/AWSCloudFormation/latest/UserGuide/aws-properties-resource-tags.html
    Tags.of(this).add(key, value, { applyToLaunchedInstances });
  }

  setParam(value: GuParameter): void {
    this.params.set(value.id, value);
  }

  getParam<T extends GuParameter>(key: string): T {
    if (!this.params.has(key)) {
      throw new Error(`Attempting to read parameter ${key} which does not exist`);
    }

    return this.params.get(key) as T;
  }

  // eslint-disable-next-line custom-rules/valid-constructors -- GuStack is the exception as it must take an App
  constructor(app: App, id: string, props: GuStackProps) {
    super(app, id, props);

    this.migratedFromCloudFormation = !!props.migratedFromCloudFormation;

    this.params = new Map<string, GuParameter>();

    new GuStageParameter(this);
    this._stack = props.stack;
    this._app = props.app;

    this.addTag(TrackingTag.Key, TrackingTag.Value);

    this.addTag("Stack", this.stack);
    this.addTag("Stage", this.stage);
    this.addTag("App", props.app);
  }
}<|MERGE_RESOLUTION|>--- conflicted
+++ resolved
@@ -1,12 +1,9 @@
 import type { App, StackProps } from "@aws-cdk/core";
 import { Stack, Tags } from "@aws-cdk/core";
 import { TrackingTag } from "../../constants/library-info";
-<<<<<<< HEAD
 import type { GuStageDependentValue } from "./mappings";
 import { GuStageMapping } from "./mappings";
-=======
 import type { GuParameter } from "./parameters";
->>>>>>> c8f44069
 import { GuStageParameter } from "./parameters";
 
 export interface GuStackProps extends StackProps {
@@ -48,11 +45,8 @@
   private readonly _stack: string;
   private readonly _app: string;
 
-<<<<<<< HEAD
   private _mappings: undefined | GuStageMapping;
-=======
   private params: Map<string, GuParameter>;
->>>>>>> c8f44069
 
   public readonly migratedFromCloudFormation: boolean;
 
